--- conflicted
+++ resolved
@@ -6863,7 +6863,6 @@
 	})
 }
 
-<<<<<<< HEAD
 // https://github.com/nats-io/nats-server/issues/2242
 func TestJetStreamClusterMsgIdDuplicateBug(t *testing.T) {
 	c := createJetStreamClusterExplicit(t, "MSL", 3)
@@ -6871,34 +6870,17 @@
 
 	// Client for API requests.
 	nc, js := jsClientConnect(t, c.randomServer())
-=======
-func TestJetStreamClusterNilMsgWithHeaderThroughSourcedStream(t *testing.T) {
-	tmpl := strings.Replace(jsClusterAccountsTempl, "store_dir:", "domain: HUB, store_dir:", 1)
-	c := createJetStreamCluster(t, tmpl, "HUB", _EMPTY_, 3, 12232, true)
-	defer c.shutdown()
-
-	tmpl = strings.Replace(jsClusterTemplWithSingleLeafNode, "store_dir:", "domain: SPOKE, store_dir:", 1)
-	spoke := c.createLeafNodeWithTemplate("SPOKE", tmpl)
-	defer spoke.Shutdown()
-
-	// Client for API requests.
-	nc, js := jsClientConnect(t, spoke)
->>>>>>> d4a0b872
 	defer nc.Close()
 
 	_, err := js.AddStream(&nats.StreamConfig{
 		Name:     "TEST",
 		Subjects: []string{"foo"},
-<<<<<<< HEAD
 		Replicas: 2,
-=======
->>>>>>> d4a0b872
-	})
-	if err != nil {
-		t.Fatalf("Unexpected error: %v", err)
-	}
-
-<<<<<<< HEAD
+	})
+	if err != nil {
+		t.Fatalf("Unexpected error: %v", err)
+	}
+
 	sendMsgID := func(id string) (*nats.PubAck, error) {
 		t.Helper()
 		m := nats.NewMsg("foo")
@@ -6918,7 +6900,29 @@
 	if _, err := sendMsgID("2"); err != nil {
 		t.Fatalf("Unexpected error: %v", err)
 	}
-=======
+}
+
+func TestJetStreamClusterNilMsgWithHeaderThroughSourcedStream(t *testing.T) {
+	tmpl := strings.Replace(jsClusterAccountsTempl, "store_dir:", "domain: HUB, store_dir:", 1)
+	c := createJetStreamCluster(t, tmpl, "HUB", _EMPTY_, 3, 12232, true)
+	defer c.shutdown()
+
+	tmpl = strings.Replace(jsClusterTemplWithSingleLeafNode, "store_dir:", "domain: SPOKE, store_dir:", 1)
+	spoke := c.createLeafNodeWithTemplate("SPOKE", tmpl)
+	defer spoke.Shutdown()
+
+	// Client for API requests.
+	nc, js := jsClientConnect(t, spoke)
+	defer nc.Close()
+
+	_, err := js.AddStream(&nats.StreamConfig{
+		Name:     "TEST",
+		Subjects: []string{"foo"},
+	})
+	if err != nil {
+		t.Fatalf("Unexpected error: %v", err)
+	}
+
 	jsHub, err := nc.JetStream(nats.APIPrefix("$JS.HUB.API"))
 	if err != nil {
 		t.Fatalf("Unexpected error getting JetStream context: %v", err)
@@ -6956,7 +6960,6 @@
 	if string(msg.Data) != "HELLO WORLD" {
 		t.Fatalf("Message corrupt? Expecting %q got %q", "HELLO WORLD", msg.Data)
 	}
->>>>>>> d4a0b872
 }
 
 // Support functions
